--- conflicted
+++ resolved
@@ -9,21 +9,14 @@
 
 **WARNING**: This code is at an experimental stage, and has only been tested under **Python 3.6**  on   **Mac OS X 10.12.6 (Sierra)**
 
-<<<<<<< HEAD
+## Data Sets
+
+The data sets associated with this project can be downloaded from the [Datasets Section](https://ubuntuslave.github.io/project/vo_sos/#datasets).
+
 ## Software Requirements
 
 `Python3` is required, with the following modules:
 
-=======
-## Data Sets
-
-The data sets associated with this project can be downloaded from the [Datasets Section](https://ubuntuslave.github.io/project/vo_sos/#datasets).
-
-## Software Requirements
-
-`Python3` is required, with the following modules:
-
->>>>>>> 75a2c8d3
 - Numpy
 - Matplotlib
 - Vispy
